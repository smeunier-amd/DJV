--- conflicted
+++ resolved
@@ -142,10 +142,7 @@
     "style_metrics_medium": "介质",
     "style_metrics_small": "小",
     "style_palette_dark": "暗",
-<<<<<<< HEAD
-=======
     "style_palette_light": "光",
->>>>>>> 4afe60d1
     "ui_aspect_ratio_16_9": "16:9",
     "ui_aspect_ratio_1_85": "1.85:1",
     "ui_aspect_ratio_2_35": "2.35:1",
