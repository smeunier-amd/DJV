// SPDX-License-Identifier: BSD-3-Clause
// Copyright (c) 2004-2020 Darby Johnston
// All rights reserved.

#include <djvViewApp/WindowSystem.h>

#include <djvViewApp/MediaCanvas.h>
#include <djvViewApp/MediaWidget.h>
#include <djvViewApp/WindowSettings.h>

#include <djvDesktopApp/Application.h>
#include <djvDesktopApp/GLFWSystem.h>

#include <djvUI/Action.h>
#include <djvUI/ActionGroup.h>
#include <djvUI/Menu.h>
#include <djvUI/RowLayout.h>
#include <djvUI/SettingsSystem.h>
#include <djvUI/ShortcutData.h>
#include <djvUI/UISystem.h>

#include <djvAV/AVSystem.h>

<<<<<<< HEAD
#include <djvCore/Context.h>
#include <djvCore/IEventSystem.h>
#include <djvCore/TextSystem.h>
#include <djvCore/Timer.h>
=======
#include <djvGL/GLFWSystem.h>

#include <djvSystem/Animation.h>
#include <djvSystem/Context.h>
#include <djvSystem/IEventSystem.h>
#include <djvSystem/TextSystem.h>
#include <djvSystem/Timer.h>
>>>>>>> d27adcd4

#define GLFW_INCLUDE_NONE
#include <GLFW/glfw3.h>

using namespace djv::Core;

namespace djv
{
    namespace ViewApp
    {
        namespace
        {
            //! \todo Should this be configurable?
            const glm::ivec2 windowSizeMin = glm::ivec2(320, 240);
        }

        struct WindowSystem::Private
        {
            std::shared_ptr<GL::GLFW::GLFWSystem> glGLFWSystem;
            std::shared_ptr<Desktop::GLFWSystem> desktopGLFWSystem;

            std::shared_ptr<WindowSettings> settings;
            std::weak_ptr<MediaCanvas> canvas;
            std::shared_ptr<ValueSubject<std::shared_ptr<MediaWidget> > > activeWidget;
            std::shared_ptr<ValueSubject<bool> > fullScreen;
            std::shared_ptr<ValueSubject<bool> > presentation;
            std::shared_ptr<ValueSubject<bool> > floatOnTop;
            std::shared_ptr<ValueSubject<bool> > maximize;
<<<<<<< HEAD
=======
            std::shared_ptr<ValueSubject<float> > fade;
            bool fadeEnabled = false;
            std::shared_ptr<System::Timer> fadeTimer;
            std::map<System::Event::PointerID, glm::vec2> pointerMotion;
            bool textFocusActive = false;
            bool textFocusInit = false;
>>>>>>> d27adcd4
            std::map<std::string, std::shared_ptr<UI::Action> > actions;
            std::shared_ptr<UI::Menu> menu;
            glm::ivec2 monitorSize = glm::ivec2(0, 0);
            int monitorRefresh = 0;
            Math::BBox2i windowGeom = Math::BBox2i(0, 0, 0, 0);
            
            std::shared_ptr<ValueObserver<bool> > fullScreenObserver;
            std::shared_ptr<ValueObserver<bool> > floatOnTopObserver;
            std::shared_ptr<ValueObserver<bool> > maximizeObserver;
<<<<<<< HEAD
=======
            std::shared_ptr<ValueObserver<System::Event::PointerInfo> > pointerObserver;
            std::shared_ptr<ValueObserver<bool> > textFocusActiveObserver;
            std::shared_ptr<ValueObserver<bool> > fadeObserver;

            std::shared_ptr<System::Animation::Animation> fadeAnimation;
>>>>>>> d27adcd4

            void setFullScreen(bool);
            void setFloatOnTop(bool);
        };

        void WindowSystem::_init(const std::shared_ptr<System::Context>& context)
        {
            IViewSystem::_init("djv::ViewApp::WindowSystem", context);

            DJV_PRIVATE_PTR();

            p.glGLFWSystem = context->getSystemT<GL::GLFW::GLFWSystem>();
            p.desktopGLFWSystem = context->getSystemT<Desktop::GLFWSystem>();

            p.settings = WindowSettings::create(context);

            auto glfwWindow = p.glGLFWSystem->getGLFWWindow();
            if (p.settings->observeRestoreSize()->get())
            {
                const glm::ivec2& windowSize = p.settings->getWindowSize();
                glfwSetWindowSize(
                    glfwWindow,
                    std::max(windowSize.x, windowSizeMin.x),
                    std::max(windowSize.y, windowSizeMin.y));
            }
            else
            {
                const glm::ivec2& windowSizeDefault = p.settings->getWindowSizeDefault();
                glfwSetWindowSize(
                    glfwWindow,
                    std::max(windowSizeDefault.x, windowSizeMin.x),
                    std::max(windowSizeDefault.y, windowSizeMin.y));
            }
            if (p.settings->observeRestorePos()->get())
            {
                const glm::ivec2& windowPos = p.settings->getWindowPos();
                glfwSetWindowPos(glfwWindow, windowPos.x, windowPos.y);
            }

            p.activeWidget = ValueSubject<std::shared_ptr<MediaWidget> >::create();
            p.fullScreen = ValueSubject<bool>::create(false);
            p.presentation = ValueSubject<bool>::create(false);
            p.floatOnTop = ValueSubject<bool>::create(false);
            p.maximize = ValueSubject<bool>::create(false);
<<<<<<< HEAD
=======
            p.fade = ValueSubject<float>::create(1.F);
            p.fadeTimer = System::Timer::create(context);
            p.fadeAnimation = System::Animation::Animation::create(context);
>>>>>>> d27adcd4

            p.actions["FullScreen"] = UI::Action::create();
            p.actions["FullScreen"]->setButtonType(UI::ButtonType::Toggle);
            p.actions["FullScreen"]->setIcon("djvIconWindowFullScreen");
            p.actions["Presentation"] = UI::Action::create();
            p.actions["Presentation"]->setButtonType(UI::ButtonType::Toggle);
            p.actions["FloatOnTop"] = UI::Action::create();
            p.actions["FloatOnTop"]->setButtonType(UI::ButtonType::Toggle);
            p.actions["Maximize"] = UI::Action::create();
            p.actions["Maximize"]->setButtonType(UI::ButtonType::Toggle);
            p.actions["Maximize"]->setIcon("djvIconMDI");
            p.actions["Maximize"]->setCheckedIcon("djvIconSDI");
            p.actions["Fit"] = UI::Action::create();

            _addShortcut("shortcut_window_full_screen", GLFW_KEY_U);
            _addShortcut("shortcut_window_presentation", GLFW_KEY_E);
            _addShortcut("shortcut_window_maximize", GLFW_KEY_M);
            _addShortcut("shortcut_window_fit", GLFW_KEY_F, UI::ShortcutData::getSystemModifier());
            _addShortcut("shortcut_window_auto_hide", GLFW_KEY_H, GLFW_MOD_SHIFT | UI::ShortcutData::getSystemModifier());

            p.menu = UI::Menu::create(context);
            p.menu->addAction(p.actions["FullScreen"]);
            p.menu->addAction(p.actions["Presentation"]);
            p.menu->addAction(p.actions["FloatOnTop"]);
            p.menu->addSeparator();
            p.menu->addAction(p.actions["Maximize"]);
            p.menu->addAction(p.actions["Fit"]);

            _actionsUpdate();
            _textUpdate();
            _shortcutsUpdate();

            auto weak = std::weak_ptr<WindowSystem>(std::dynamic_pointer_cast<WindowSystem>(shared_from_this()));
            p.actions["FullScreen"]->setCheckedCallback(
                [weak](bool value)
                {
                    if (auto system = weak.lock())
                    {
                        system->setFullScreen(value);
                    }
                });

            p.actions["Presentation"]->setCheckedCallback(
                [weak](bool value)
                {
                    if (auto system = weak.lock())
                    {
                        system->setPresentation(value);
                    }
                });

            p.actions["FloatOnTop"]->setCheckedCallback(
                [weak](bool value)
                {
                    if (auto system = weak.lock())
                    {
                        system->setFloatOnTop(value);
                    }
                });

            p.actions["Maximize"]->setCheckedCallback(
                [weak](bool value)
                {
                    if (auto system = weak.lock())
                    {
                        system->setMaximize(value);
                    }
                });

            p.actions["Fit"]->setClickedCallback(
                [weak]
                {
                    if (auto system = weak.lock())
                    {
                        if (auto widget = system->_p->activeWidget->get())
                        {
                            widget->fitWindow();
                        }
                    }
                });

<<<<<<< HEAD
=======
            auto contextWeak = std::weak_ptr<System::Context>(context);
            p.actions["AutoHide"]->setCheckedCallback(
                [weak, contextWeak](bool value)
                {
                    if (auto context = contextWeak.lock())
                    {
                        if (auto system = weak.lock())
                        {
                            system->_p->settings->setAutoHide(value);
                        }
                    }
                });

>>>>>>> d27adcd4
            p.fullScreenObserver = ValueObserver<bool>::create(
                p.settings->observeFullScreen(),
                [weak](bool value)
                {
                    if (auto system = weak.lock())
                    {
                        system->setFullScreen(value);
                    }
                });

            p.floatOnTopObserver = ValueObserver<bool>::create(
                p.settings->observeFloatOnTop(),
                [weak](bool value)
                {
                    if (auto system = weak.lock())
                    {
                        system->setFloatOnTop(value);
                    }
                });

            p.maximizeObserver = ValueObserver<bool>::create(
                p.settings->observeMaximize(),
                [weak](bool value)
                {
                    if (auto system = weak.lock())
                    {
                        system->setMaximize(value);
                    }
                });
<<<<<<< HEAD
=======

            p.fadeObserver = ValueObserver<bool>::create(
                p.settings->observeAutoHide(),
                [weak](bool value)
                {
                    if (auto system = weak.lock())
                    {
                        if (!value)
                        {
                            system->_p->fade->setIfChanged(1.F);
                        }
                        system->_p->fadeEnabled = value;
                        system->_actionsUpdate();
                        if (system->_p->fadeEnabled && !system->_p->textFocusActive)
                        {
                            system->_p->fadeTimer->start(
                                std::chrono::milliseconds(fadeTimeout),
                                [weak](const std::chrono::steady_clock::time_point&, const Time::Duration&)
                            {
                                if (auto system = weak.lock())
                                {
                                    system->_fadeStart();
                                }
                            });
                        }
                        else
                        {
                            system->_fadeStop();
                        }
                    }
                });

            auto eventSystem = context->getSystemT<System::Event::IEventSystem>();
            p.pointerObserver = ValueObserver<System::Event::PointerInfo>::create(
                eventSystem->observePointer(),
                [weak, contextWeak](const System::Event::PointerInfo& value)
            {
                if (auto context = contextWeak.lock())
                {
                    if (auto system = weak.lock())
                    {
                        const auto i = system->_p->pointerMotion.find(value.id);
                        if (i != system->_p->pointerMotion.end())
                        {
                            system->_fadeStop();
                            if (system->_p->fadeEnabled && !system->_p->textFocusActive)
                            {
                                system->_p->fadeTimer->start(
                                    std::chrono::milliseconds(fadeTimeout),
                                    [weak](const std::chrono::steady_clock::time_point&, const Time::Duration&)
                                {
                                    if (auto system = weak.lock())
                                    {
                                        system->_fadeStart();
                                    }
                                });
                            }
                        }
                        system->_p->pointerMotion[value.id] = value.projectedPos;
                    }
                }
            });

            p.textFocusActiveObserver = ValueObserver<bool>::create(
                eventSystem->observeTextFocusActive(),
                [weak](bool value)
            {
                if (auto system = weak.lock())
                {
                    system->_p->textFocusActive = value;
                    if (value)
                    {
                        system->_p->textFocusInit = true;
                        system->_fadeStop();
                    }
                    else if (system->_p->fadeEnabled && system->_p->textFocusInit)
                    {
                        system->_p->fadeTimer->start(
                            std::chrono::milliseconds(fadeTimeout),
                            [weak](const std::chrono::steady_clock::time_point&, const Time::Duration&)
                        {
                            if (auto system = weak.lock())
                            {
                                system->_fadeStart();
                            }
                        });
                    }
                }
            });
>>>>>>> d27adcd4
        }

        WindowSystem::WindowSystem() :
            _p(new Private)
        {}

        WindowSystem::~WindowSystem()
        {
            DJV_PRIVATE_PTR();
            auto glfwWindow = p.glGLFWSystem->getGLFWWindow();
            if (!p.fullScreen->get())
            {
                glm::ivec2 pos(0.F, 0.F);
                glfwGetWindowPos(glfwWindow, &pos.x, &pos.y);
                p.settings->setWindowPos(pos);
                glm::ivec2 size(0.F, 0.F);
                glfwGetWindowSize(glfwWindow, &size.x, &size.y);
                p.settings->setWindowSize(size);
            }
        }

        std::shared_ptr<WindowSystem> WindowSystem::create(const std::shared_ptr<System::Context>& context)
        {
            auto out = std::shared_ptr<WindowSystem>(new WindowSystem);
            out->_init(context);
            return out;
        }

        void WindowSystem::setMediaCanvas(const std::shared_ptr<MediaCanvas>& value)
        {
            DJV_PRIVATE_PTR();
            if (auto canvas = p.canvas.lock())
            {
                canvas->setActiveCallback(nullptr);
            }
            p.canvas = value;
            auto weak = std::weak_ptr<WindowSystem>(std::dynamic_pointer_cast<WindowSystem>(shared_from_this()));
            if (auto canvas = p.canvas.lock())
            {
                canvas->setActiveCallback(
                    [weak](const std::shared_ptr<MediaWidget>& value)
                    {
                        if (auto system = weak.lock())
                        {
                            if (system->_p->activeWidget->setIfChanged(value))
                            {
                                system->_actionsUpdate();
                            }
                        }
                    });
            }
        }

        std::shared_ptr<IValueSubject<std::shared_ptr<MediaWidget> > > WindowSystem::observeActiveWidget() const
        {
            return _p->activeWidget;
        }

        std::shared_ptr<IValueSubject<bool> > WindowSystem::observeFullScreen() const
        {
            return _p->fullScreen;
        }

        void WindowSystem::setFullScreen(bool value)
        {
            DJV_PRIVATE_PTR();
            if (p.fullScreen->setIfChanged(value))
            {
                p.setFullScreen(value);
                p.settings->setFullScreen(value);
                _actionsUpdate();
            }
        }

        std::shared_ptr<IValueSubject<bool> > WindowSystem::observePresentation() const
        {
            return _p->presentation;
        }

        void WindowSystem::setPresentation(bool value)
        {
            DJV_PRIVATE_PTR();
            if (p.presentation->setIfChanged(value))
            {
                if (value)
                {
                    p.desktopGLFWSystem->hideCursor();
                }
                else
                {
                    p.desktopGLFWSystem->showCursor();
                }
                _actionsUpdate();
            }
        }

        std::shared_ptr<IValueSubject<bool> > WindowSystem::observeFloatOnTop() const
        {
            return _p->floatOnTop;
        }

        void WindowSystem::setFloatOnTop(bool value)
        {
            DJV_PRIVATE_PTR();
            if (p.floatOnTop->setIfChanged(value))
            {
                p.setFloatOnTop(value);
                p.settings->setFloatOnTop(value);
                _actionsUpdate();
            }
        }

        std::shared_ptr<IValueSubject<bool> > WindowSystem::observeMaximize() const
        {
            return _p->maximize;
        }

        void WindowSystem::setMaximize(bool value)
        {
            DJV_PRIVATE_PTR();
            if (p.maximize->setIfChanged(value))
            {
                p.settings->setMaximize(value);
                _actionsUpdate();
            }
        }

        std::map<std::string, std::shared_ptr<UI::Action> > WindowSystem::getActions() const
        {
            return _p->actions;
        }

        MenuData WindowSystem::getMenu() const
        {
            return
            {
                _p->menu,
                "C"
            };
        }

        void WindowSystem::_textUpdate()
        {
            DJV_PRIVATE_PTR();
            if (p.actions.size())
            {
                p.actions["FullScreen"]->setText(_getText(DJV_TEXT("menu_window_full_screen")));
                p.actions["FullScreen"]->setTooltip(_getText(DJV_TEXT("menu_window_full_screen_tooltip")));
                p.actions["Presentation"]->setText(_getText(DJV_TEXT("menu_window_presentation")));
                p.actions["Presentation"]->setTooltip(_getText(DJV_TEXT("menu_window_presentation_tooltip")));
                p.actions["FloatOnTop"]->setText(_getText(DJV_TEXT("menu_window_float_on_top")));
                p.actions["FloatOnTop"]->setTooltip(_getText(DJV_TEXT("menu_window_float_on_top_tooltip")));
                p.actions["Maximize"]->setText(_getText(DJV_TEXT("menu_window_maximize")));
                p.actions["Maximize"]->setTooltip(_getText(DJV_TEXT("menu_window_maximize_tooltip")));
                p.actions["Fit"]->setText(_getText(DJV_TEXT("menu_window_fit")));
                p.actions["Fit"]->setTooltip(_getText(DJV_TEXT("menu_window_fit_tooltip")));

                p.menu->setText(_getText(DJV_TEXT("menu_window")));
            }
        }

        void WindowSystem::_shortcutsUpdate()
        {
            DJV_PRIVATE_PTR();
            if (p.actions.size())
            {
                p.actions["FullScreen"]->setShortcuts(_getShortcuts("shortcut_window_full_screen"));
                p.actions["Presentation"]->setShortcuts(_getShortcuts("shortcut_window_presentation"));
                p.actions["Maximize"]->setShortcuts(_getShortcuts("shortcut_window_maximize"));
                p.actions["Fit"]->setShortcuts(_getShortcuts("shortcut_window_fit"));
            }
        }

        void WindowSystem::_actionsUpdate()
        {
            DJV_PRIVATE_PTR();
            p.actions["FullScreen"]->setChecked(p.fullScreen->get());
            p.actions["Presentation"]->setChecked(p.presentation->get());
            p.actions["FloatOnTop"]->setChecked(p.floatOnTop->get());
            p.actions["Maximize"]->setChecked(p.maximize->get());
        }

        void WindowSystem::Private::setFullScreen(bool value)
        {
            auto glfwWindow = glGLFWSystem->getGLFWWindow();
            auto glfwMonitor = glfwGetWindowMonitor(glfwWindow);
            if (value && glfwWindow && !glfwMonitor)
            {
                int monitor = settings->observeFullScreenMonitor()->get();
                int monitorsCount = 0;
                GLFWmonitor** monitors = glfwGetMonitors(&monitorsCount);
                if (monitor >= 0 && monitor < monitorsCount)
                {
                    glfwMonitor = monitors[monitor];
                }
                else
                {
                    glfwMonitor = glfwGetPrimaryMonitor();
                }
                auto glfwMonitorMode = glfwGetVideoMode(glfwMonitor);
                monitorSize.x = glfwMonitorMode->width;
                monitorSize.y = glfwMonitorMode->height;
                monitorRefresh = glfwMonitorMode->refreshRate;

                int x = 0;
                int y = 0;
                int w = 0;
                int h = 0;
                glfwGetWindowPos(glfwWindow, &x, &y);
                glfwGetWindowSize(glfwWindow, &w, &h);
                windowGeom = Math::BBox2i(x, y, w, h);

                glfwSetWindowAttrib(glfwWindow, GLFW_AUTO_ICONIFY, glfwMonitor == glfwGetPrimaryMonitor());
                glfwSetWindowMonitor(
                    glfwWindow,
                    glfwMonitor,
                    0,
                    0,
                    glfwMonitorMode->width,
                    glfwMonitorMode->height,
                    glfwMonitorMode->refreshRate);
                glfwFocusWindow(glfwWindow);
            }
            else if (!value && glfwMonitor)
            {
                glfwSetWindowMonitor(
                    glfwWindow,
                    NULL,
                    windowGeom.x(),
                    windowGeom.y(),
                    windowGeom.w(),
                    windowGeom.h(),
                    0);
                glfwFocusWindow(glfwWindow);

                //! \bug Why is it neccessary to resize the window to get the correct geometry
                //! when restoring full screen from a different monitor?
                glfwSetWindowSize(
                    glfwWindow,
                    static_cast<int>(windowGeom.w()),
                    static_cast<int>(windowGeom.h()));
            }
        }

        void WindowSystem::Private::setFloatOnTop(bool value)
        {
            if (auto glfwWindow = glGLFWSystem->getGLFWWindow())
            {
                glfwSetWindowAttrib(glfwWindow, GLFW_FLOATING, value);
            }
        }

    } // namespace ViewApp
} // namespace djv
<|MERGE_RESOLUTION|>--- conflicted
+++ resolved
@@ -21,20 +21,12 @@
 
 #include <djvAV/AVSystem.h>
 
-<<<<<<< HEAD
-#include <djvCore/Context.h>
-#include <djvCore/IEventSystem.h>
-#include <djvCore/TextSystem.h>
-#include <djvCore/Timer.h>
-=======
 #include <djvGL/GLFWSystem.h>
 
-#include <djvSystem/Animation.h>
 #include <djvSystem/Context.h>
 #include <djvSystem/IEventSystem.h>
 #include <djvSystem/TextSystem.h>
 #include <djvSystem/Timer.h>
->>>>>>> d27adcd4
 
 #define GLFW_INCLUDE_NONE
 #include <GLFW/glfw3.h>
@@ -63,15 +55,6 @@
             std::shared_ptr<ValueSubject<bool> > presentation;
             std::shared_ptr<ValueSubject<bool> > floatOnTop;
             std::shared_ptr<ValueSubject<bool> > maximize;
-<<<<<<< HEAD
-=======
-            std::shared_ptr<ValueSubject<float> > fade;
-            bool fadeEnabled = false;
-            std::shared_ptr<System::Timer> fadeTimer;
-            std::map<System::Event::PointerID, glm::vec2> pointerMotion;
-            bool textFocusActive = false;
-            bool textFocusInit = false;
->>>>>>> d27adcd4
             std::map<std::string, std::shared_ptr<UI::Action> > actions;
             std::shared_ptr<UI::Menu> menu;
             glm::ivec2 monitorSize = glm::ivec2(0, 0);
@@ -81,14 +64,6 @@
             std::shared_ptr<ValueObserver<bool> > fullScreenObserver;
             std::shared_ptr<ValueObserver<bool> > floatOnTopObserver;
             std::shared_ptr<ValueObserver<bool> > maximizeObserver;
-<<<<<<< HEAD
-=======
-            std::shared_ptr<ValueObserver<System::Event::PointerInfo> > pointerObserver;
-            std::shared_ptr<ValueObserver<bool> > textFocusActiveObserver;
-            std::shared_ptr<ValueObserver<bool> > fadeObserver;
-
-            std::shared_ptr<System::Animation::Animation> fadeAnimation;
->>>>>>> d27adcd4
 
             void setFullScreen(bool);
             void setFloatOnTop(bool);
@@ -133,12 +108,6 @@
             p.presentation = ValueSubject<bool>::create(false);
             p.floatOnTop = ValueSubject<bool>::create(false);
             p.maximize = ValueSubject<bool>::create(false);
-<<<<<<< HEAD
-=======
-            p.fade = ValueSubject<float>::create(1.F);
-            p.fadeTimer = System::Timer::create(context);
-            p.fadeAnimation = System::Animation::Animation::create(context);
->>>>>>> d27adcd4
 
             p.actions["FullScreen"] = UI::Action::create();
             p.actions["FullScreen"]->setButtonType(UI::ButtonType::Toggle);
@@ -220,22 +189,6 @@
                     }
                 });
 
-<<<<<<< HEAD
-=======
-            auto contextWeak = std::weak_ptr<System::Context>(context);
-            p.actions["AutoHide"]->setCheckedCallback(
-                [weak, contextWeak](bool value)
-                {
-                    if (auto context = contextWeak.lock())
-                    {
-                        if (auto system = weak.lock())
-                        {
-                            system->_p->settings->setAutoHide(value);
-                        }
-                    }
-                });
-
->>>>>>> d27adcd4
             p.fullScreenObserver = ValueObserver<bool>::create(
                 p.settings->observeFullScreen(),
                 [weak](bool value)
@@ -265,98 +218,6 @@
                         system->setMaximize(value);
                     }
                 });
-<<<<<<< HEAD
-=======
-
-            p.fadeObserver = ValueObserver<bool>::create(
-                p.settings->observeAutoHide(),
-                [weak](bool value)
-                {
-                    if (auto system = weak.lock())
-                    {
-                        if (!value)
-                        {
-                            system->_p->fade->setIfChanged(1.F);
-                        }
-                        system->_p->fadeEnabled = value;
-                        system->_actionsUpdate();
-                        if (system->_p->fadeEnabled && !system->_p->textFocusActive)
-                        {
-                            system->_p->fadeTimer->start(
-                                std::chrono::milliseconds(fadeTimeout),
-                                [weak](const std::chrono::steady_clock::time_point&, const Time::Duration&)
-                            {
-                                if (auto system = weak.lock())
-                                {
-                                    system->_fadeStart();
-                                }
-                            });
-                        }
-                        else
-                        {
-                            system->_fadeStop();
-                        }
-                    }
-                });
-
-            auto eventSystem = context->getSystemT<System::Event::IEventSystem>();
-            p.pointerObserver = ValueObserver<System::Event::PointerInfo>::create(
-                eventSystem->observePointer(),
-                [weak, contextWeak](const System::Event::PointerInfo& value)
-            {
-                if (auto context = contextWeak.lock())
-                {
-                    if (auto system = weak.lock())
-                    {
-                        const auto i = system->_p->pointerMotion.find(value.id);
-                        if (i != system->_p->pointerMotion.end())
-                        {
-                            system->_fadeStop();
-                            if (system->_p->fadeEnabled && !system->_p->textFocusActive)
-                            {
-                                system->_p->fadeTimer->start(
-                                    std::chrono::milliseconds(fadeTimeout),
-                                    [weak](const std::chrono::steady_clock::time_point&, const Time::Duration&)
-                                {
-                                    if (auto system = weak.lock())
-                                    {
-                                        system->_fadeStart();
-                                    }
-                                });
-                            }
-                        }
-                        system->_p->pointerMotion[value.id] = value.projectedPos;
-                    }
-                }
-            });
-
-            p.textFocusActiveObserver = ValueObserver<bool>::create(
-                eventSystem->observeTextFocusActive(),
-                [weak](bool value)
-            {
-                if (auto system = weak.lock())
-                {
-                    system->_p->textFocusActive = value;
-                    if (value)
-                    {
-                        system->_p->textFocusInit = true;
-                        system->_fadeStop();
-                    }
-                    else if (system->_p->fadeEnabled && system->_p->textFocusInit)
-                    {
-                        system->_p->fadeTimer->start(
-                            std::chrono::milliseconds(fadeTimeout),
-                            [weak](const std::chrono::steady_clock::time_point&, const Time::Duration&)
-                        {
-                            if (auto system = weak.lock())
-                            {
-                                system->_fadeStart();
-                            }
-                        });
-                    }
-                }
-            });
->>>>>>> d27adcd4
         }
 
         WindowSystem::WindowSystem() :
