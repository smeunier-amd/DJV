--- conflicted
+++ resolved
@@ -530,15 +530,9 @@
             {
                 _showPIP(true);
             }
-<<<<<<< HEAD
-            const BBox2f g = getMargin().bbox(getGeometry(), style);
-            const Frame::Index frame = _posToFrame(static_cast<int>(pos.x - g.min.x));
-            if (auto parent = getParentRecursiveT<TimelineWidget>())
-=======
             const Math::BBox2f g = getMargin().bbox(getGeometry(), style);
             const Math::Frame::Index frame = _posToFrame(static_cast<int>(pos.x - g.min.x));
-            if (auto parent = getParentRecursiveT<MediaWidget>())
->>>>>>> d27adcd4
+            if (auto parent = getParentRecursiveT<TimelineWidget>())
             {
                 const auto& style = _getStyle();
                 const float s = style->getMetric(UI::MetricsRole::Spacing);
@@ -672,7 +666,6 @@
             }
         }
 
-<<<<<<< HEAD
         bool TimelineSlider::_isPIPEnabled() const
         {
             DJV_PRIVATE_PTR();
@@ -683,10 +676,7 @@
                 isEnabled(true);
         }
 
-        Frame::Index TimelineSlider::_posToFrame(float value) const
-=======
         Math::Frame::Index TimelineSlider::_posToFrame(float value) const
->>>>>>> d27adcd4
         {
             DJV_PRIVATE_PTR();
             const auto& style = _getStyle();
@@ -789,16 +779,12 @@
             DJV_PRIVATE_PTR();
             if (auto context = getContext().lock())
             {
-<<<<<<< HEAD
                 std::string text;
                 if (p.sequence.getFrameCount() > 1)
                 {
-                    text = Time::toString(p.sequence.getFrame(p.currentFrame), p.speed, p.timeUnits);
+                    text = AV::Time::toString(p.sequence.getFrame(p.currentFrame), p.speed, p.timeUnits);
                 }
                 p.currentFrameText = text;
-=======
-                p.currentFrameText = AV::Time::toString(p.sequence.getFrame(p.currentFrame), p.speed, p.timeUnits);
->>>>>>> d27adcd4
                 p.currentFrameSizeFuture = p.fontSystem->measure(p.currentFrameText, p.fontInfo);
                 p.currentFrameGlyphsFuture = p.fontSystem->getGlyphs(p.currentFrameText, p.fontInfo);
             }
