--- conflicted
+++ resolved
@@ -63,33 +63,6 @@
 
             DJV_PRIVATE();
         };
-<<<<<<< HEAD
-=======
-
-        //! This class provides the auto-hide settings widget.
-        class AutoHideSettingsWidget : public UI::ISettingsWidget
-        {
-            DJV_NON_COPYABLE(AutoHideSettingsWidget);
-
-        protected:
-            void _init(const std::shared_ptr<System::Context>&);
-            AutoHideSettingsWidget();
-
-        public:
-            static std::shared_ptr<AutoHideSettingsWidget> create(const std::shared_ptr<System::Context>&);
-
-            std::string getSettingsGroup() const override;
-            std::string getSettingsSortKey() const override;
-
-            void setLabelSizeGroup(const std::weak_ptr<UI::LabelSizeGroup>&) override;
-
-        protected:
-            void _initEvent(System::Event::Init&) override;
-
-        private:
-            DJV_PRIVATE();
-        };
->>>>>>> d27adcd4
         
         //! This class provides the background image settings widget.
         class BackgroundImageSettingsWidget : public UI::ISettingsWidget
