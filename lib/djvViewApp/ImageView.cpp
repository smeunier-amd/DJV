--- conflicted
+++ resolved
@@ -459,12 +459,8 @@
                 m = glm::translate(m, g.min + p.imagePos->get());
                 m *= UI::ImageWidget::getXForm(image, p.imageRotate->get(), glm::vec2(zoom, zoom), p.imageAspectRatio->get());
                 render->pushTransform(m);
-<<<<<<< HEAD
+                render->setFillColor(AV::Image::Color(1.F, 1.F, 1.F));
                 AV::Render2D::ImageOptions options(p.imageOptions->get());
-=======
-                render->setFillColor(AV::Image::Color(1.F, 1.F, 1.F));
-                AV::Render::ImageOptions options(p.imageOptions->get());
->>>>>>> 39365f02
                 auto i = p.ocioConfig.fileColorSpaces.find(image->getPluginName());
                 if (i != p.ocioConfig.fileColorSpaces.end())
                 {
@@ -601,153 +597,7 @@
             }
             if (p.imageZoom->setIfChanged(std::max(0.F, zoom)))
             {
-<<<<<<< HEAD
-                _textUpdate();
-            }
-        }
-
-        void ImageView::_drawGrid(float gridSize)
-        {
-            DJV_PRIVATE_PTR();
-            const float zoom = _p->imageZoom->get();
-            const float gridSizeZoom = gridSize * zoom;
-            if (gridSizeZoom > 2.f)
-            {
-                const glm::vec2& imagePos = p.imagePos->get();
-
-                const auto& style = _getStyle();
-                const float m = style->getMetric(UI::MetricsRole::MarginSmall);
-                const float b = style->getMetric(UI::MetricsRole::Border);
-                const BBox2f& g = getMargin().bbox(getGeometry(), style);
-                const BBox2f area(
-                    (floorf(-imagePos.x / zoom / gridSize) - 1.F) * gridSize,
-                    (floorf(-imagePos.y / zoom / gridSize) - 1.F) * gridSize,
-                    (ceilf(g.w() / zoom / gridSize) + 2.F) * gridSize,
-                    (ceilf(g.h() / zoom / gridSize) + 2.F) * gridSize);
-
-                auto render = _getRender();
-                const auto& gridOptions = p.gridOptions->get();
-                const float opacity = Math::clamp((gridSizeZoom - 2.F) / 10.F, 0.F, 1.F);
-                auto gridColor = gridOptions.color.convert(AV::Image::Type::RGBA_F32);
-                gridColor.setF32(gridColor.getF32(3) * opacity, 3);
-                render->setFillColor(gridColor);
-                for (float y = 0; y < area.h(); y += gridSize)
-                {
-                    render->drawRect(BBox2f(
-                        g.min.x + floorf(area.min.x * zoom + imagePos.x),
-                        g.min.y + floorf((area.min.y + y) * zoom + imagePos.y),
-                        ceilf(area.w() * zoom),
-                        b));
-                }
-                for (float x = 0; x < area.w(); x += gridSize)
-                {
-                    render->drawRect(BBox2f(
-                        g.min.x + floorf((area.min.x + x) * zoom + imagePos.x),
-                        g.min.y + floorf(area.min.y * zoom + imagePos.y),
-                        b,
-                        ceilf(area.h() * zoom)));
-                }
-
-                if (gridOptions.labels && (p.textWidthMax + m * 2.F) < gridSizeZoom)
-                {
-                    render->setFillColor(style->getColor(UI::ColorRole::OverlayLight));
-                    float x = g.min.x + imagePos.x;
-                    float y = p.lockFrame.min.y;
-                    for (size_t i = 0; i < p.text[UI::Orientation::Horizontal].size(); ++i)
-                    {
-                        render->drawRect(BBox2f(x, y, p.text[UI::Orientation::Horizontal][i].size.x + m * 2.F, p.fontMetrics.lineHeight + m * 2.f));
-                        x += gridSizeZoom;
-                    }
-                    x = p.lockFrame.min.x;
-                    y = g.min.y + imagePos.y;
-                    for (size_t i = 0; i < p.text[UI::Orientation::Vertical].size(); ++i)
-                    {
-                        render->drawRect(BBox2f(x, y, p.text[UI::Orientation::Vertical][i].size.x + m * 2.F, p.fontMetrics.lineHeight + m * 2.f));
-                        y += gridSizeZoom;
-                    }
-
-                    render->setFillColor(style->getColor(UI::ColorRole::Foreground));
-                    x = g.min.x + imagePos.x + m;
-                    y = p.lockFrame.min.y + m;
-                    for (size_t i = 0; i < p.text[UI::Orientation::Horizontal].size(); ++i)
-                    {
-                        render->drawText(p.text[UI::Orientation::Horizontal][i].glyphs, glm::vec2(floorf(x), floorf(y + p.fontMetrics.ascender - 1.F)));
-                        x += gridSizeZoom;
-                    }
-                    x = p.lockFrame.min.x + m;
-                    y = g.min.y + imagePos.y + m;
-                    for (size_t i = 0; i < p.text[UI::Orientation::Vertical].size(); ++i)
-                    {
-                        render->drawText(p.text[UI::Orientation::Vertical][i].glyphs, glm::vec2(floorf(x), floorf(y + p.fontMetrics.ascender - 1.F)));
-                        y += gridSizeZoom;
-                    }
-                }
-            }
-        }
-
-        namespace
-        {
-            std::string getColumnLabel(size_t value)
-            {
-                std::stringstream ss;
-                ss << "X" << value;
-                return ss.str();
-            }
-
-            std::string getRowLabel(size_t value)
-            {
-                std::stringstream ss;
-                ss << "Y" << value;
-                return ss.str();
-            }
-
-        } // namespace
-
-        void ImageView::_textUpdate()
-        {
-            DJV_PRIVATE_PTR();
-            p.textSizeFutures.clear();
-            p.textGlyphsFutures.clear();
-            const auto& gridOptions = p.gridOptions->get();
-            if (gridOptions.enabled)
-            {
-                if (auto image = p.image->get())
-                {
-                    const float gridSize = gridOptions.size;
-                    if (gridOptions.labels && (gridSize * _p->imageZoom->get()) > 2.f)
-                    {
-                        for (auto i : UI::getOrientationEnums())
-                        {
-                            p.textSizeFutures[i] = std::vector<std::pair<size_t, std::future<glm::vec2> > >();
-                            p.textGlyphsFutures[i] = std::vector< std::pair<size_t, std::future<std::vector<std::shared_ptr<AV::Font::Glyph> > > > >();
-                        }
-                        const auto& style = _getStyle();
-                        const auto fontInfo = style->getFontInfo(AV::Font::familyMono, AV::Font::faceDefault, UI::MetricsRole::FontSmall);
-                        p.fontMetricsFuture = p.fontSystem->getMetrics(fontInfo);
-                        const AV::Image::Size& imageSize = image->getSize();
-                        size_t cells = static_cast<size_t>(imageSize.w / gridSize + 1);
-                        p.text[UI::Orientation::Horizontal].resize(cells);
-                        for (size_t i = 0; i < cells; ++i)
-                        {
-                            const std::string label = getColumnLabel(i);
-                            p.text[UI::Orientation::Horizontal][i].text = label;
-                            p.textSizeFutures[UI::Orientation::Horizontal].push_back(std::make_pair(i, p.fontSystem->measure(label, fontInfo)));
-                            p.textGlyphsFutures[UI::Orientation::Horizontal].push_back(std::make_pair(i, p.fontSystem->getGlyphs(label, fontInfo)));
-                        }
-                        cells = static_cast<size_t>(imageSize.h / gridSize + 1);
-                        p.text[UI::Orientation::Vertical].resize(cells);
-                        for (size_t i = 0; i < cells; ++i)
-                        {
-                            const std::string label = getRowLabel(i);
-                            p.text[UI::Orientation::Vertical][i].text = label;
-                            p.textSizeFutures[UI::Orientation::Vertical].push_back(std::make_pair(i, p.fontSystem->measure(label, fontInfo)));
-                            p.textGlyphsFutures[UI::Orientation::Vertical].push_back(std::make_pair(i, p.fontSystem->getGlyphs(label, fontInfo)));
-                        }
-                    }
-                }
-=======
                 _resize();
->>>>>>> 39365f02
             }
             p.gridWidget->setImagePosAndZoom(p.imagePos->get(), p.imageZoom->get());
             p.gridWidget->setImageBBox(getImageBBox());
