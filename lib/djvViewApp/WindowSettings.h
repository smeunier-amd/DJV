// SPDX-License-Identifier: BSD-3-Clause
// Copyright (c) 2004-2020 Darby Johnston
// All rights reserved.

#pragma once

#include <djvViewApp/Enum.h>

#include <djvUI/ISettings.h>

#include <djvMath/BBox.h>
#include <djvCore/ValueObserver.h>

#include <glm/vec2.hpp>

namespace djv
{
    namespace ViewApp
    {
        //! This class provides the window settings.
        class WindowSettings : public UI::Settings::ISettings
        {
            DJV_NON_COPYABLE(WindowSettings);

        protected:
            void _init(const std::shared_ptr<System::Context>&);

            WindowSettings();

        public:
            ~WindowSettings() override;

            static std::shared_ptr<WindowSettings> create(const std::shared_ptr<System::Context>&);

            std::shared_ptr<Core::IValueSubject<bool> > observeRestorePos() const;
            std::shared_ptr<Core::IValueSubject<bool> > observeRestoreSize() const;

            const glm::ivec2& getWindowPos() const;
            const glm::ivec2& getWindowSize() const;
            const glm::ivec2& getWindowSizeDefault() const;

            void setRestorePos(bool);
            void setRestoreSize(bool);
            void setWindowPos(const glm::ivec2&);
            void setWindowSize(const glm::ivec2&);

            std::shared_ptr<Core::IValueSubject<bool> > observeFullScreen() const;
            std::shared_ptr<Core::IValueSubject<int> > observeFullScreenMonitor() const;

            void setFullScreen(bool);
            void setFullScreenMonitor(int);

            std::shared_ptr<Core::IValueSubject<bool> > observeFloatOnTop() const;

            void setFloatOnTop(bool);

            std::shared_ptr<Core::IValueSubject<bool> > observeMaximize() const;

            void setMaximize(bool);
<<<<<<< HEAD
=======

            std::shared_ptr<Core::IValueSubject<bool> > observeAutoHide() const;

            void setAutoHide(bool);
>>>>>>> dd8cdb60
            
            std::shared_ptr<Core::IValueSubject<std::string> > observeBackgroundImage() const;
            std::shared_ptr<Core::IValueSubject<bool> > observeBackgroundImageScale() const;
            std::shared_ptr<Core::IValueSubject<bool> > observeBackgroundImageColorize() const;

            void setBackgroundImage(const std::string&);
            void setBackgroundImageScale(bool);
            void setBackgroundImageColorize(bool);

            void load(const rapidjson::Value &) override;
            rapidjson::Value save(rapidjson::Document::AllocatorType&) override;

        private:
            DJV_PRIVATE();
        };

    } // namespace ViewApp
} // namespace djv
<|MERGE_RESOLUTION|>--- conflicted
+++ resolved
@@ -57,13 +57,6 @@
             std::shared_ptr<Core::IValueSubject<bool> > observeMaximize() const;
 
             void setMaximize(bool);
-<<<<<<< HEAD
-=======
-
-            std::shared_ptr<Core::IValueSubject<bool> > observeAutoHide() const;
-
-            void setAutoHide(bool);
->>>>>>> dd8cdb60
             
             std::shared_ptr<Core::IValueSubject<std::string> > observeBackgroundImage() const;
             std::shared_ptr<Core::IValueSubject<bool> > observeBackgroundImageScale() const;
