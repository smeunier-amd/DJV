//------------------------------------------------------------------------------
// Copyright (c) 2004-2020 Darby Johnston
// All rights reserved.
//
// Redistribution and use in source and binary forms, with or without
// modification, are permitted provided that the following conditions are met:
//
// * Redistributions of source code must retain the above copyright notice,
//   this list of conditions, and the following disclaimer.
// * Redistributions in binary form must reproduce the above copyright notice,
//   this list of conditions, and the following disclaimer in the documentation
//   and/or other materials provided with the distribution.
// * Neither the names of the copyright holders nor the names of any
//   contributors may be used to endorse or promote products derived from this
//   software without specific prior written permission.
//
// THIS SOFTWARE IS PROVIDED BY THE COPYRIGHT HOLDERS AND CONTRIBUTORS "AS IS"
// AND ANY EXPRESS OR IMPLIED WARRANTIES, INCLUDING, BUT NOT LIMITED TO, THE
// IMPLIED WARRANTIES OF MERCHANTABILITY AND FITNESS FOR A PARTICULAR PURPOSE
// ARE DISCLAIMED. IN NO EVENT SHALL THE COPYRIGHT HOLDER OR CONTRIBUTORS BE
// LIABLE FOR ANY DIRECT, INDIRECT, INCIDENTAL, SPECIAL, EXEMPLARY, OR
// CONSEQUENTIAL DAMAGES (INCLUDING, BUT NOT LIMITED TO, PROCUREMENT OF
// SUBSTITUE GOODS OR SERVICES; LOSS OF USE, DATA, OR PROFITS; OR BUSINESS
// INTERRUPTION) HOWEVER CAUSED AND ON ANY THEORY OF LIABILITY, WHETHER IN
// CONTRACT, STRICT LIABILITY, OR TORT (INCLUDING NEGLIGENCE OR OTHERWISE)
// ARISING IN ANY WAY OUT OF THE USE OF THIS SOFTWARE, EVEN IF ADVISED OF THE
// POSSIBILITY OF SUCH DAMAGE.
//------------------------------------------------------------------------------

#include <djvUI/AVSettings.h>

#include <djvAV/AVSystem.h>
#include <djvAV/IO.h>
#include <djvAV/Render2D.h>

#include <djvCore/Context.h>

// These need to be included last on OSX.
#include <djvCore/PicoJSONTemplates.h>
#include <djvUI/ISettingsTemplates.h>

//#pragma optimize("", off)

using namespace djv::Core;

namespace djv
{
    namespace UI
    {
        namespace Settings
        {
            struct AV::Private
            {
                std::shared_ptr<djv::AV::AVSystem> avSystem;
<<<<<<< HEAD
                std::shared_ptr<djv::AV::Render2D::Render> renderSystem;
=======
>>>>>>> 2854c8f1
                std::shared_ptr<djv::AV::IO::System> ioSystem;
            };

            void AV::_init(const std::shared_ptr<Core::Context>& context)
            {
                ISettings::_init("djv::UI::Settings::AV", context);
                DJV_PRIVATE_PTR();
                p.avSystem = context->getSystemT<djv::AV::AVSystem>();
<<<<<<< HEAD
                p.renderSystem = context->getSystemT<djv::AV::Render2D::Render>();
=======
>>>>>>> 2854c8f1
                p.ioSystem = context->getSystemT<djv::AV::IO::System>();
                _load();
            }

            AV::AV() :
                _p(new Private)
            {}

            AV::~AV()
            {}

            std::shared_ptr<AV> AV::create(const std::shared_ptr<Core::Context>& context)
            {
                auto out = std::shared_ptr<AV>(new AV);
                out->_init(context);
                return out;
            }

            void AV::load(const picojson::value & value)
            {
                DJV_PRIVATE_PTR();
                if (value.is<picojson::object>())
                {
                    const auto & object = value.get<picojson::object>();
                    djv::AV::TimeUnits timeUnits = djv::AV::TimeUnits::First;
                    djv::AV::AlphaBlend alphaBlend = djv::AV::AlphaBlend::Straight;
                    Time::FPS defaultSpeed = Time::getDefaultSpeed();
                    djv::AV::Render::ImageFilterOptions imageFilterOptions;
                    bool lcdText = false;
                    for (const auto & i : object)
                    {
                        if ("TimeUnits" == i.first)
                        {
                            std::stringstream ss(i.second.get<std::string>());
                            ss >> timeUnits;
                        }
                        else if ("AlphaBlend" == i.first)
                        {
                            std::stringstream ss(i.second.get<std::string>());
                            ss >> alphaBlend;
                        }
                        else if ("DefaultSpeed" == i.first)
                        {
                            std::stringstream ss(i.second.get<std::string>());
                            ss >> defaultSpeed;
                        }
                        else if ("ImageFilterOptions" == i.first)
                        {
                            fromJSON(i.second, imageFilterOptions);
                        }
                        else if ("LCDText" == i.first)
                        {
                            std::stringstream ss(i.second.get<std::string>());
                            ss >> lcdText;
                        }
                    }
                    p.avSystem->setTimeUnits(timeUnits);
                    p.avSystem->setAlphaBlend(alphaBlend);
                    p.avSystem->setDefaultSpeed(defaultSpeed);
                    p.avSystem->setImageFilterOptions(imageFilterOptions);
                    p.avSystem->setLCDText(lcdText);
                    for (const auto & i : p.ioSystem->getPluginNames())
                    {
                        const auto j = object.find(i);
                        if (j != object.end())
                        {
                            p.ioSystem->setOptions(i, j->second);
                        }
                    }
                }
            }

            picojson::value AV::save()
            {
                DJV_PRIVATE_PTR();
                picojson::value out(picojson::object_type, true);
                auto & object = out.get<picojson::object>();
                {
                    std::stringstream ss;
                    ss << p.avSystem->observeTimeUnits()->get();
                    object["TimeUnits"] = picojson::value(ss.str());
                }
                {
                    std::stringstream ss;
                    ss << p.avSystem->observeAlphaBlend()->get();
                    object["AlphaBlend"] = picojson::value(ss.str());
                }
                {
                    std::stringstream ss;
                    ss << p.avSystem->observeDefaultSpeed()->get();
                    object["DefaultSpeed"] = picojson::value(ss.str());
                }
                {
                    auto value = p.avSystem->observeImageFilterOptions()->get();
                    object["ImageFilterOptions"] = toJSON(value);
                }
                {
                    std::stringstream ss;
                    ss << p.avSystem->observeLCDText()->get();
                    object["LCDText"] = picojson::value(ss.str());
                }
                for (const auto & i : p.ioSystem->getPluginNames())
                {
                    object[i] = p.ioSystem->getOptions(i);
                }
                return out;
            }

        } // namespace Settings
    } // namespace UI
} // namespace djv
<|MERGE_RESOLUTION|>--- conflicted
+++ resolved
@@ -52,10 +52,6 @@
             struct AV::Private
             {
                 std::shared_ptr<djv::AV::AVSystem> avSystem;
-<<<<<<< HEAD
-                std::shared_ptr<djv::AV::Render2D::Render> renderSystem;
-=======
->>>>>>> 2854c8f1
                 std::shared_ptr<djv::AV::IO::System> ioSystem;
             };
 
@@ -64,10 +60,6 @@
                 ISettings::_init("djv::UI::Settings::AV", context);
                 DJV_PRIVATE_PTR();
                 p.avSystem = context->getSystemT<djv::AV::AVSystem>();
-<<<<<<< HEAD
-                p.renderSystem = context->getSystemT<djv::AV::Render2D::Render>();
-=======
->>>>>>> 2854c8f1
                 p.ioSystem = context->getSystemT<djv::AV::IO::System>();
                 _load();
             }
@@ -95,7 +87,7 @@
                     djv::AV::TimeUnits timeUnits = djv::AV::TimeUnits::First;
                     djv::AV::AlphaBlend alphaBlend = djv::AV::AlphaBlend::Straight;
                     Time::FPS defaultSpeed = Time::getDefaultSpeed();
-                    djv::AV::Render::ImageFilterOptions imageFilterOptions;
+                    djv::AV::Render2D::ImageFilterOptions imageFilterOptions;
                     bool lcdText = false;
                     for (const auto & i : object)
                     {
