--- conflicted
+++ resolved
@@ -285,14 +285,8 @@
                     break;
                 }
 
-<<<<<<< HEAD
-                AV::Render2D::ImageOptions options;
-                options.alphaBlend = p.imageAlphaBlend;
-                options.cache = AV::Render2D::ImageCache::Dynamic;
-=======
                 AV::Render::ImageOptions options = p.imageOptions;
                 options.cache = AV::Render::ImageCache::Dynamic;
->>>>>>> 42e3cc4c
                 glm::mat3x3 m(1.F);
                 m = glm::translate(m, pos);
                 m = glm::rotate(m, Math::deg2rad(UI::getImageRotate(p.imageRotate)));
